import base64
import typing
from enum import Enum
from functools import lru_cache
from typing import Any, List, Optional

from pydantic import BaseModel, Extra, validator


class OFSConfig(BaseModel):
    baseURL: str
    clientID: str
    secret: str
    companyName: str
    root: str

    @property
    def authString(self):
        return base64.b64encode(
            bytes(self.clientID + "@" + self.companyName + ":" + self.secret, "utf-8")
        )


class OFSApi:
    def __init__(self, config: OFSConfig) -> None:
        self._config = config
        self.headers = {}
        self.headers["Authorization"] = "Basic " + self._config.authString.decode(
            "utf-8"
        )

    @property
    def config(self):
        return self._config

    @property
    def baseUrl(self):
        return self._config.baseURL


class SharingEnum(str, Enum):
    no_sharing = "no sharing"
    maximal = "maximal"
    minimal = "minimal"
    summary = "summary"


<<<<<<< HEAD
class EntityEnum(str, Enum):
    activity = "activity"
    inventory = "inventory"
    resource = "resource"
    service_request = "service request"
    user = "user"


# class TranslationEnum(str, Enum):
#     en = "en"
#     es = "es"
#     pt = "pt"
#     fr = "fr"
#     br = "br"
#     el = "el"
#     cs = "cs"


=======
class TranslationEnum(str, Enum):
    en = "en"
    es = "es"
    pt = "pt"
    fr = "fr"
    br = "br"
    el = "el"


>>>>>>> d38ab32a
# Work skills
class Translation(BaseModel):
    language: str = "en"
    name: str
    languageISO: Optional[str]


class TranslationList(BaseModel):
    __root__: List[Translation]

    def __iter__(self):
        return iter(self.__root__)

    def __getitem__(self, item):
        return self.__root__[item]


class Workskill(BaseModel):
    label: str
    active: bool = True
    name: str = ""
    sharing: SharingEnum
    translations: TranslationList = []

    @validator("translations", always=True)
    def set_default(cls, field_value, values):
        return field_value or [Translation(name=values["name"])]


class WorkskillList(BaseModel):
    __root__: List[Workskill]

    def __iter__(self):
        return iter(self.__root__)

    def __getitem__(self, item):
        return self.__root__[item]


class Condition(BaseModel):
    label: str
    function: str
    value: Any = None
    valueList: list = []


class WorkskillCondition(BaseModel):
    internalId: int
    label: str
    requiredLevel: int
    preferableLevel: int
    conditions: List[Condition]
    dependencies: Any


class WorskillConditionList(BaseModel):
    __root__: List[WorkskillCondition]

    def __iter__(self):
        return iter(self.__root__)

    def __getitem__(self, item):
        return self.__root__[item]


# Workzones
class Workzone(BaseModel):
    workZoneLabel: str
    workZoneName: str
    status: str
    travelArea: str
    keys: List[Any]


class WorkzoneList(BaseModel):
    __root__: List[Workzone]

    def __iter__(self):
        return iter(self.__root__)

    def __getitem__(self, item):
<<<<<<< HEAD
        return self.__root__[item]


class Property(BaseModel):
    label: str
    name: str
    type: str
    entity: Optional[EntityEnum]
    gui: Optional[str]
    translations: TranslationList = []

    @validator("translations", always=True)
    def set_default(cls, field_value, values):
        return field_value or [Translation(name=values["name"])]

    @validator("gui")
    def gui_match(cls, v):
        if v not in [
            "text",
            "checkbox",
            "combobox",
            "radiogroup",
            "file",
            "signature",
            "image",
            "url",
            "phone",
            "email",
            "capture",
            "geo",
        ]:
            raise ValueError(f"{v} is not a valid GUI value")
        return v

    class Config:
        extra = Extra.allow  # or 'allow' str


class PropertyList(BaseModel):
    __root__: List[Property]

    def __iter__(self):
        return iter(self.__root__)

    def __getitem__(self, item):
        return self.__root__[item]


class Resource(BaseModel):
    resourceId: Optional[str]
    parentResourceId: Optional[str]
    resourceType: str
    name: str
    status: str = "active"
    organization: str = "default"
    language: str
    languageISO: Optional[str]
    timeZone: str
    timeFormat: str = "24-hour"
    dateFormat: str = "mm/dd/yy"
    email: Optional[str]
    phone: Optional[str]

    class Config:
        extra = Extra.allow  # or 'allow' str


class ResourceList(BaseModel):
    __root__: List[Resource]

    def __iter__(self):
        return iter(self.__root__)

    def __getitem__(self, item):
        return self.__root__[item]


class ResourceType(BaseModel):
    label: str
    name: str
    active: bool
    role: str  # TODO: change to enum

    class Config:
        extra = Extra.allow  # or 'allow' str


class ResourceTypeList(BaseModel):
    __root__: List[ResourceType]

    def __iter__(self):
        return iter(self.__root__)

    def __getitem__(self, item):
=======
>>>>>>> d38ab32a
        return self.__root__[item]<|MERGE_RESOLUTION|>--- conflicted
+++ resolved
@@ -44,8 +44,6 @@
     minimal = "minimal"
     summary = "summary"
 
-
-<<<<<<< HEAD
 class EntityEnum(str, Enum):
     activity = "activity"
     inventory = "inventory"
@@ -63,18 +61,6 @@
 #     el = "el"
 #     cs = "cs"
 
-
-=======
-class TranslationEnum(str, Enum):
-    en = "en"
-    es = "es"
-    pt = "pt"
-    fr = "fr"
-    br = "br"
-    el = "el"
-
-
->>>>>>> d38ab32a
 # Work skills
 class Translation(BaseModel):
     language: str = "en"
@@ -156,9 +142,7 @@
         return iter(self.__root__)
 
     def __getitem__(self, item):
-<<<<<<< HEAD
-        return self.__root__[item]
-
+        return self.__root__[item]
 
 class Property(BaseModel):
     label: str
@@ -251,6 +235,5 @@
         return iter(self.__root__)
 
     def __getitem__(self, item):
-=======
->>>>>>> d38ab32a
-        return self.__root__[item]+        return self.__root__[item]
+        