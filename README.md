## OFSC

A simple Python wrapper for Oracle OFS REST API

## Models

Starting with OFS 1.17 we are adding models for the most common entities. All models should be imported from `ofsc.models`. All existing create functions will be transitioned to models. In OFS 2.0 all functions will use models

The models are based on the Pydantic BaseModel, so it is possible to build an entity using the `parse_obj` or `parse_file` static methods.

Currently implemented:
- Workskill
- WorkSkillCondition
- Workzone
- Property

Experimental:
- Resource
- ResourceType
- User

## Functions implemented



### Core / Activities
    get_activities (self, params, response_type=TEXT_RESPONSE)
    get_activity (self, activity_id, response_type=TEXT_RESPONSE):
    update_activity (self, activity_id, data, response_type=TEXT_RESPONSE)
    move_activity (self, activity_id, data, response_type=TEXT_RESPONSE)
    get_file_property(self, activityId, label, mediaType="application/octet-stream", response_type=FULL_RESPONSE)
    get_all_activities( self, root, date_from, date_to, activity_fields, initial_offset=0, limit=5000)
    search_activities(self, params, response_type=TEXT_RESPONSE)


### Core / Events
    get_subscriptions(self, response_type=TEXT_RESPONSE)
    create_subscription(self, data, response_type=TEXT_RESPONSE)
    delete_subscription(self, subscription_id, response_type=FULL_RESPONSE)
    get_subscription_details(self, subscription_id, response_type=TEXT_RESPONSE)
    get_events(self, params, response_type=TEXT_RESPONSE)

### Core / Resources
    create_resource(self, resourceId, data, response_type=TEXT_RESPONSE)
    get_resource(self, resource_id, inventories=False, workSkills=False, workZones=False, workSchedules=False , response_type=TEXT_RESPONSE)
    get_position_history(self, resource_id,date,response_type=TEXT_RESPONSE)
    get_resource_route(self, resource_id, date, activityFields = None, offset=0, limit=100, response_type=TEXT_RESPONSE)
    get_resource_descendants(self, resource_id,  resourceFields=None, offset=0, limit=100, inventories=False, workSkills=False, workZones=False, workSchedules=False, response_type=TEXT_RESPONSE)

### Core / Users
    get_users(self, offset=0, limit=100, response_type=FULL_RESPONSE)
    get_user(self, login, response_type=FULL_RESPONSE):
    update_user (self, login, data, response_type=TEXT_RESPONSE)
    create_user(self, login, data, response_type=FULL_RESPONSE)
    delete_user(self, login, response_type=FULL_RESPONSE)

### Core / Daily Extract
    get_daily_extract_dates(self, response_type=FULL_RESPONSE)
    get_daily_extract_files(self, date, response_type=FULL_RESPONSE)
    get_daily_extract_file(self, date, filename, response_type=FULL_RESPONSE)

### Metadata / Capacity
    get_capacity_areas (self, expand="parent", fields=capacityAreasFields, status="active", queryType="area", response_type=FULL_RESPONSE)
    get_capacity_area (self,label, response_type=FULL_RESPONSE)

### Metadata / Activity Types
    get_activity_type_groups (self, expand="parent", offset=0, limit=100, response_type=FULL_RESPONSE)
    get_activity_type_group (self,label, response_type=FULL_RESPONSE)   
    get_activity_types(self, offset=0, limit=100, response_type=FULL_RESPONSE)
    get_activity_type (self, label, response_type=FULL_RESPONSE)

### Metadata / Properties
    get_properties (self, offset=0, limit=100, response_type=FULL_RESPONSE)
<<<<<<< HEAD
    get_property(self, label: str, response_type=JSON_RESPONSE):
    create_or_replace_property(self, property: Property, response_type=JSON_RESPONSE):
### Metadata / Workskills
=======
    get_all_properties(self, initial_offset=0, limit=100)

### Metadata / workskills
>>>>>>> d38ab32a
    get_workskills (self, offset=0, limit=100, response_type=FULL_RESPONSE)
    get_workskill(self, label: str, response_type=FULL_RESPONSE)
    create_or_update_workskill(self, skill: Workskill, response_type=FULL_RESPONSE)
    delete_workskill(self, label: str, response_type=FULL_RESPONSE)
    get_workskill_conditions(self, response_type=FULL_RESPONSE):
    replace_workskill_conditions(self, data: WorskillConditionList, response_type=FULL_RESPONSE
<<<<<<< HEAD

### Metadata / Resource Types
    get_resource_types(self, response_type=JSON_RESPONSE):
=======
>>>>>>> d38ab32a

### Metadata / workzones
    get_workzones(self, response_type=FULL_RESPONSE)
## Test History

OFS REST API Version | PyOFSC
------------ | -------------
20C| 1.7
21A| 1.8, 1.8,1, 1.9
21D| 1.15
22B| 1.16, 1.17

## Deprecation Warning

Starting in OFSC 2.0  (estimated for December 2022) all functions will have to be called using the API name (Core or Metadata). See the examples.

Instead of

    instance = OFSC(..)
    list_of_activities = instance.get_activities(...)

It will be required to use the right API module:

    instance = OFSC(..)
    list_of_activites = instance.core.get_activities(...)

During the transition period a DeprecationWarning will be raised if the functions are used in the old way<|MERGE_RESOLUTION|>--- conflicted
+++ resolved
@@ -71,30 +71,23 @@
 
 ### Metadata / Properties
     get_properties (self, offset=0, limit=100, response_type=FULL_RESPONSE)
-<<<<<<< HEAD
     get_property(self, label: str, response_type=JSON_RESPONSE):
-    create_or_replace_property(self, property: Property, response_type=JSON_RESPONSE):
+    create_or_replace_property(self, property: Property, response_type=JSON_RESPONSE)
+
 ### Metadata / Workskills
-=======
-    get_all_properties(self, initial_offset=0, limit=100)
-
-### Metadata / workskills
->>>>>>> d38ab32a
     get_workskills (self, offset=0, limit=100, response_type=FULL_RESPONSE)
     get_workskill(self, label: str, response_type=FULL_RESPONSE)
     create_or_update_workskill(self, skill: Workskill, response_type=FULL_RESPONSE)
     delete_workskill(self, label: str, response_type=FULL_RESPONSE)
     get_workskill_conditions(self, response_type=FULL_RESPONSE):
     replace_workskill_conditions(self, data: WorskillConditionList, response_type=FULL_RESPONSE
-<<<<<<< HEAD
 
 ### Metadata / Resource Types
     get_resource_types(self, response_type=JSON_RESPONSE):
-=======
->>>>>>> d38ab32a
 
 ### Metadata / workzones
     get_workzones(self, response_type=FULL_RESPONSE)
+    
 ## Test History
 
 OFS REST API Version | PyOFSC
