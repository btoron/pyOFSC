[tool.poetry]
name = "ofsc"
<<<<<<< HEAD
version = "2.8.0"
=======
version = "2.7.0"
>>>>>>> fdd0f68a
license = "MIT"
description = "Python wrapper for Oracle Field Service API"
authors = ["Borja Toron <borja.toron@gmail.com>"]
readme = 'README.md'
repository = 'https://github.com/btoron/pyOFSC'


[tool.poetry.dependencies]
python = "^3.11"
requests = "^2.28.1"
pydantic = "^2.6.3"
cachetools = "^5.3.1"
pydantic-settings = "^2.2.1"

[tool.poetry.group.dev.dependencies]
pytest = "^8.3.3"
pyarmor = "^7.6.0"
Faker = "^14.2.0"
openpyxl = "^3.0.10"
pyjwt = "^2.10.1"
cryptography = "^44.0.0"
pytest-env = "^1.1.5"
python-dotenv = "^1.0.1"

[build-system]
requires = ["poetry-core>=1.0.0"]
build-backend = "poetry.core.masonry.api"

[tool.pytest.ini_options]
log_cli = true
log_cli_level = "INFO"
log_cli_format = "%(asctime)s [%(levelname)8s] %(message)s (%(filename)s:%(lineno)s)"
log_cli_date_format = "%Y-%m-%d %H:%M:%S"

[tool.pytest_env]
RUN_ENV=1<|MERGE_RESOLUTION|>--- conflicted
+++ resolved
@@ -1,10 +1,6 @@
 [tool.poetry]
 name = "ofsc"
-<<<<<<< HEAD
 version = "2.8.0"
-=======
-version = "2.7.0"
->>>>>>> fdd0f68a
 license = "MIT"
 description = "Python wrapper for Oracle Field Service API"
 authors = ["Borja Toron <borja.toron@gmail.com>"]
@@ -40,4 +36,4 @@
 log_cli_date_format = "%Y-%m-%d %H:%M:%S"
 
 [tool.pytest_env]
-RUN_ENV=1+RUN_ENV = 1